// logic.rs
// this module should contain everything related to starting/running the game loop

use std::collections::HashMap;

use crate::enums::{self, TileResource, Resource};
use crate::render::drawing::map::MAP_GRAPH;

use rand::Rng;
use tui::style::Color;

type PlayerId = usize;

struct Placement(enums::Building, PlayerId);
struct Plot {
    can_place: bool,
    placement: Option<Placement>,
}

struct Tile {
    roll: u8,
    resource: enums::TileResource,
}

struct Map {
    //plots: Vec<Plot>,
    //roads: Vec<Vec<Option<PlayerId>>>,
    tiles: Vec<Tile>,
}

impl Map {
    // creates a legal catan map (of resources and numbers)
    pub fn generate_map() -> Self {
        // Vector containing all the possible tile numbers
        let mut remaining_num = vec![0, 2, 3, 3, 4, 4, 5, 5, 6, 6, 8, 8, 9, 9, 10, 10, 11, 11, 12];
        // Vector containing all the possible tile resources
        let mut remaining_resource = vec![
            TileResource::Of(Resource::Wool),
            TileResource::Of(Resource::Wool),
            TileResource::Of(Resource::Wool),
            TileResource::Of(Resource::Wool),
            TileResource::Of(Resource::Lumber),
            TileResource::Of(Resource::Lumber),
            TileResource::Of(Resource::Lumber),
            TileResource::Of(Resource::Lumber),
            TileResource::Of(Resource::Wheat),
            TileResource::Of(Resource::Wheat),
            TileResource::Of(Resource::Wheat),
            TileResource::Of(Resource::Wheat),
            TileResource::Of(Resource::Brick),
            TileResource::Of(Resource::Brick),
            TileResource::Of(Resource::Brick),
            TileResource::Of(Resource::Ore),
            TileResource::Of(Resource::Ore),
            TileResource::Of(Resource::Ore),
            TileResource::OfDesert,
        ];
        let mut tiles: Vec<Tile> =  Vec::new();
        // Generating all the tiles
        for i in 1..19 {
            // randomizing resource
            let rng_rsc = rand::thread_rng().gen_range(0..remaining_resource.len());
            let resource = remaining_resource[rng_rsc];
            // randomizing numbers
            let rng_num = rand::thread_rng().gen_range(0..remaining_num.len());
            let roll = remaining_num[rng_num];
            // creating the tile
            let tile_gen = Tile{roll, resource};
            tiles.push(tile_gen);
            // removing generated resource from vector
            remaining_resource.remove(rng_rsc);
            // removing generated number from vector
            remaining_num.remove(rng_num);
        }
        Map { tiles }
        //Map { plots: (), roads: (), tiles: tile_gen }
    }
}

struct Player {
    id: PlayerId,
    name: String,
    color: Color,
}

struct PlayerState {
    roads_remaining: u8,
    settlements_reamining: u8,
    cities_remaining: u8,
}

struct Game {
    players: Vec<Player>,
    map: Map,
}

<<<<<<< HEAD
fn find_longest_road(edge_graph: Vec<Vec<usize>>) {}
=======
fn find_longest_road(edge_graph: Vec<Vec<usize>>) {// I think this is for the longest road card
    
}
>>>>>>> 1266bfff
<|MERGE_RESOLUTION|>--- conflicted
+++ resolved
@@ -91,13 +91,9 @@
 
 struct Game {
     players: Vec<Player>,
-    map: Map,
+    map: Map
 }
 
-<<<<<<< HEAD
-fn find_longest_road(edge_graph: Vec<Vec<usize>>) {}
-=======
 fn find_longest_road(edge_graph: Vec<Vec<usize>>) {// I think this is for the longest road card
     
-}
->>>>>>> 1266bfff
+}